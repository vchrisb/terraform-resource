--- conflicted
+++ resolved
@@ -257,13 +257,8 @@
 func (c client) Version() (string, error) {
 	outputCmd := c.terraformCmd([]string{
 		"-v",
-<<<<<<< HEAD
 	}, nil)
-	output, err := outputCmd.CombinedOutput()
-=======
-	})
 	output, err := outputCmd.Output()
->>>>>>> 0f088070
 	if err != nil {
 		return "", fmt.Errorf("Failed to retrieve version.\nError: %s\nOutput: %s", err, output)
 	}
