--- conflicted
+++ resolved
@@ -19,19 +19,12 @@
 var _ = Describe("Out - Private Key", func() {
 
 	var (
-<<<<<<< HEAD
-		storageModel  storage.Model
-=======
->>>>>>> d0aaa900
 		envName       string
 		stateFilePath string
 		s3ObjectPath  string
 		workingDir    string
 		privateKey    string
-<<<<<<< HEAD
-=======
 		workspacePath string
->>>>>>> d0aaa900
 	)
 
 	BeforeEach(func() {
