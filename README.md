## Terraform Concourse Resource

A [Concourse](http://concourse.ci/) resource that allows jobs to modify IaaS resources via [Terraform](https://www.terraform.io/).
Useful for creating a pool of reproducible environments. No more snowflakes!

See [DEVELOPMENT](DEVELOPMENT.md) if you're interested in submitting a PR :+1:

![Docker Pulls](https://img.shields.io/docker/pulls/ljfranklin/terraform-resource.svg)

## Backend Beta

This Beta release of the terraform-resource adds support for build-in [Terraform backends](https://www.terraform.io/docs/backends/types/index.html).
This gives more options for storing your Terraform statefiles such as Google Cloud Storage and Azure Storage in addition to S3.

Some gotchas:

- To enable Backend support, you must use the `ljfranklin/terraform-resource:beta-backend` image in your pipeline under `resource_types`.
- Support for `plan_only` and `plan_run` is currently broken with backends as Terraform does not allow you to store plan files in the backend.
  - Add a thumbs up on [this issue](https://github.com/hashicorp/terraform/issues/16061) if you'd like to see support added.
- Drops support for feeding Terraform outputs back in as input `vars` to subsequent `puts`.
  - This "feature" causes suprising errors if inputs and outputs have the same name but different types and the implementation was significantly more complicated with the new `migrated_from_storage` flow.
- Please open an issue if you hit an error or if the docs are confusing to save some pain for the next person.

## Source Configuration

> **Important!:** The `source.storage` field has been replaced by `source.backend_type` and `source.backend_config` to leverage the built-in Terraform backends. If you currently use `source.storage` in your pipeline, follow the instructions in the [Backend Migration](#backend-migration) section to ensure your state files are not lost.

* `backend_type`: *Required.* The name of the [Terraform backend](https://www.terraform.io/docs/backends/types/index.html) the resource will use to store statefiles, e.g. `s3` or `consul`.

  > **Note:** Only a [subset of the backends](https://www.terraform.io/docs/state/workspaces.html) support the multiple workspace feature this resource requires.

* `backend_config`: *Required.* A map of key-value configuration options specific to your choosen backend, e.g. [S3 options](https://www.terraform.io/docs/backends/types/s3.html#configuration-variables).

* `env_name`: *Optional.* Name of the environment to manage, e.g. `staging`. See [Single vs Pool](#managing-a-single-environment-vs-a-pool-of-environments) section below.

* `delete_on_failure`: *Optional. Default `false`.* If true, the resource will run `terraform destroy` if `terraform apply` returns an error.

* `vars`: *Optional.* A collection of Terraform input variables.
These are typically used to specify credentials or override default module values.
See [Terraform Input Variables](https://www.terraform.io/intro/getting-started/variables.html) for more details.

* `env`: *Optional.* Similar to `vars`, this collection of key-value pairs can be used to pass environment variables to Terraform, e.g. "AWS_ACCESS_KEY_ID".

* `private_key`: *Optional.* An SSH key used to fetch modules, e.g. [private GitHub repos](https://www.terraform.io/docs/modules/sources.html#private-github-repos).

#### Source Example

> **Note:** Declaring custom resources under `resource_types` requires Concourse 1.0 or newer.

```yaml
resource_types:
- name: terraform
  type: docker-image
  source:
    repository: ljfranklin/terraform-resource
    tag: beta-backend

resources:
  - name: terraform
    type: terraform
    source:
      env_name: staging
      backend_type: s3
      backend_config:
        bucket: mybucket
        key: mydir/terraform.tfstate
        region: us-east-1
        access_key: {{storage_access_key}}
        secret_key: {{storage_secret_key}}
      vars:
        tag_name: concourse
      env:
        AWS_ACCESS_KEY_ID: {{environment_access_key}}
        AWS_SECRET_ACCESS_KEY: {{environment_secret_key}}
```

The above example uses AWS S3 to store the Terraform state files.
Terraform supports many other [state file backends](https://www.terraform.io/docs/backends/types/index.html), for example [Google Cloud Storage (GCS)](https://www.terraform.io/docs/backends/types/gcs.html):

```yaml
resources:
  - name: terraform
    type: terraform
    source:
      backend_type: gcs
      backend_config:
        bucket: mybucket
        prefix: mydir
        region: us-central1
        credentials: {{gcp_credentials_json}}
      ...
```

#### Image Variants

- Beta of resource with Backend support: `ljfranklin/terraform-resource:beta-backend`.
- Latest stable release of resource: `ljfranklin/terraform-resource:latest`.
- Specific versions of Terraform, e.g. `ljfranklin/terraform-resource:0.7.7`.
- [RC builds](https://concourse.lylefranklin.com/teams/main/pipelines/terraform-resource-rc) from Terraform pre-releases: `ljfranklin/terraform-resource:rc`.
- [Nightly builds](https://concourse.lylefranklin.com/teams/main/pipelines/terraform-resource-nightly) from Terraform `master` branch: `ljfranklin/terraform-resource:nightly`.

See [Dockerhub](https://hub.docker.com/r/ljfranklin/terraform-resource/tags/) for a list of all available tags.
If you'd like to build your own image from a specific Terraform branch, configure a pipeline with [build-image-pipeline.yml](ci/build-image-pipeline.yml).

## Behavior

This resource should usually be used with the `put` action rather than a `get`.
This ensures the output always reflects the current state of the IaaS and allows management of multiple environments as shown below.
A `get` step outputs the same `metadata` file format shown below for `put`.

#### Get Parameters

> **Note:** In Concourse, a `put` is always followed by an implicit `get`. To pass `get` params via `put`, use `put.get_params`.

* `output_statefile`: *Optional. Default `false`* If true, the resource writes the Terraform statefile to a file named `terraform.tfstate`. **Warning:** Ensure any changes to this statefile are persisted back to the resource's storage bucket. **Another warning:** Some statefiles contain unencrypted secrets, be careful not to expose these in your build logs.

* `output_module` *Optional.* Write only the outputs from the given module name to the `metadata` file.

#### Put Parameters

* `terraform_source`: *Required.* The relative path of the directory containing your Terraform configuration files.
For example: if your `.tf` files are stored in a git repo called `prod-config` under a directory `terraform-configs`, you could do a `get: prod-config` in your pipeline with `terraform_source: prod-config/terraform-configs/` as the source.

* `env_name`: *Optional.* The name of the environment to create or modify. Multiple environments can be managed with a single resource.

* `generate_random_name`: *Optional. Default `false`* Generates a random `env_name` (e.g. "coffee-bee"). See [Single vs Pool](#managing-a-single-environment-vs-a-pool-of-environments) section below.

* `env_name_file`: *Optional.* Reads the `env_name` from a specified file path. Useful for destroying environments from a lock file.

* `delete_on_failure`: *Optional. Default `false`.* See description under `source.delete_on_failure`.

* `vars`: *Optional.* A collection of Terraform input variables. See description under `source.vars`.

* `var_files`: *Optional.* A list of files containing Terraform input variables. These files can be in YAML, JSON, or HCL (filename must end in .tfvars) format.

  > Terraform variables will be merged from the following locations in increasing order of precedence: `source.vars`, `put.params.vars`, and `put.params.var_files`. If a state file already exists, the outputs will be fed back in as input `vars` to subsequent `puts` with the lowest precedence.
Finally, `env_name` is automatically passed as an input `var`.

* `env`: *Optional.* A key-value collection of environment variables to pass to Terraform. See description under `source.env`.

* `private_key`: *Optional.* An SSH key used to fetch modules, e.g. [private GitHub repos](https://www.terraform.io/docs/modules/sources.html#private-github-repos).
<<<<<<< HEAD
=======

* `plan_only`: *Optional. Default `false`* This boolean will allow terraform to create a plan file and store it on S3. **Warning:** Plan files contain unencrypted credentials like AWS Secret Keys, only store these files in a private bucket.

* `plan_run`: *Optional. Default `false`* This boolean will allow terraform to execute the plan file stored on S3, then delete it.
>>>>>>> 463cf2bf

* `import_files`: *Optional.* A list of files containing existing resources to [import](https://www.terraform.io/docs/import/usage.html) into the state file. The files can be in YAML or JSON format, containing key-value pairs like `aws_instance.bar: i-abcd1234`.

* `override_files`: *Optional.* A list of files to copy into the `terraform_source` directory. Override files must follow conventions outlined [here](https://www.terraform.io/docs/configuration/override.html) such as file names ending in `_override.tf`.

<<<<<<< HEAD
* `action`: *Optional.* When set to `destroy`, the resource will run `terraform destroy` against the given statefile.
=======
* `action`: *Optional.* Used to indicate a destructive `put`. The only recognized value is `destroy`, create / update are the implicit defaults.
>>>>>>> 463cf2bf

  > **Note:** You must also set `put.get_params.action` to `destroy` to ensure the task succeeds. This is a temporary workaround until Concourse adds support for `delete` as a first-class operation. See [this issue](https://github.com/concourse/concourse/issues/362) for more details.

* `plugin_dir`: *Optional.* The path (relative to your `terraform_source`) of the directory containing plugin binaries. This overrides the default plugin directory and Terraform will not automatically fetch built-in plugins if this option is used. To preserve the automatic fetching of plugins, omit `plugin_dir` and place third-party plugins in `${terraform_source}/terraform.d/plugins`. See https://www.terraform.io/docs/configuration/providers.html#third-party-plugins for more information.

#### Put Example

Every `put` action creates `name` and `metadata` files as an output containing the `env_name` and [Terraform Outputs](https://www.terraform.io/intro/getting-started/outputs.html) in JSON format.

```yaml
jobs:
  - put: terraform
    params:
      env_name: e2e
      terraform_source: project-src/terraform
  - task: show-outputs
    config:
      platform: linux
      inputs:
        - name: terraform
      run:
        path: /bin/sh
        args:
          - -c
          - |
              echo "name: $(cat terraform/name)"
              echo "metadata: $(cat terraform/metadata)"
```

The preceding job would show a file similar to the following:

```
name: e2e
metadata: { "vpc_id": "vpc-123456", "vpc_tag_name": "concourse" }
```

## Managing a single environment vs a pool of environments

This resource can be used to manage a single environment or a pool of many environments.

#### Single Environment

To use this resource to manage a single environment, set `source.env_name` or `put.params.env_name` to a fixed name like `staging` or `production` as shown in the previous `put` example.
Each `put` will update the IaaS resources and state file for that environment.

#### Pool of Environments

To manage a pool of many environments, you can use this resource in combination with the [pool-resource](https://github.com/concourse/pool-resource).
This allows you to create a pool of identical environments that can be claimed and released by CI jobs and humans.
Setting `put.params.generate_random_name: true` will create a random, unique `env_name` like "coffee-bee" for each environment, and
the pool-resource will persist the name and metadata for these environments in a private `git` repo.

```yaml
  - name: create-env-and-lock
    plan:
      # apply the terraform template with a random env_name
      - put: terraform
        params:
          generate_random_name: true
          delete_on_failure: true
          vars:
            subnet_cidr: 10.0.1.0/24
      # create a new pool-resource lock containing the terraform output
      - put: locks
        params:
          add: terraform/

  - name: claim-env-and-test
    plan:
      # claim a random env lock
      - put: locks
        params:
          acquire: true
      # the locks dir will contain `name` and `metadata` files described above
      - task: run-tests-against-env
        file: test.yml
        input_mapping:
          env: locks/

  - name: destroy-env-and-lock
    plan:
      # acquire a lock
      - put: locks
        params:
          acquire: true
      # destroy the IaaS resources
      - put: terraform
        params:
          env_name_file: locks/name
          action: destroy
        get_params:
          action: destroy
      # destroy the lock
      - put: locks
        params:
          remove: locks/
```

## Backend Migration

Previous versions of this resource required statefiles to be stored in an S3-compatible blobstore using the `source.storage` field.
The latest version of this resource instead uses the build-in [Terraform Backends](https://www.terraform.io/docs/backends/types/index.html) to support many other statefile storage options in addition to S3.
If you have an existing pipeline that uses `source.storage`, your statefiles will need to be migrated into the new backend directory structure using the following steps:

1. Rename `source.storage` to `source.migrate_from_storage` in your pipeline config. All fields within `source.storage` should remain unchanged, only the top-level key should be renamed.
2. Add `source.backend_type` and `source.backend_config` fields as described under [Source Configuration](#source-configuration).
3. Update your pipeline: `fly set-pipeline`.
4. The next time your pipeline performs a `put` to the Terraform resource:
  - The resource will copy the statefile for the modified environment into the new directory structure.
  - The resource will rename the old statefile in S3 to `$ENV_NAME.migrated`.
5. Once all statefiles have been migrated and everything is working as expected, you may:
  - Remove the old `.migrated` statefiles.
  - Remove the `source.migrate_from_storage` from your pipeline config.

#### Legacy storage configuration

* `migrate_from_storage.bucket`: *Required.* The S3 bucket used to store the state files.

* `migrate_from_storage.bucket_path`: *Required.* The S3 path used to store state files, e.g. `mydir/`.

* `migrate_from_storage.access_key_id`: *Required.* The AWS access key used to access the bucket.

* `migrate_from_storage.secret_access_key`: *Required.* The AWS secret key used to access the bucket.

* `migrate_from_storage.region_name`: *Optional.* The AWS region where the bucket is located.

* `migrate_from_storage.server_side_encryption`: *Optional.* An encryption algorithm to use when storing objects in S3, e.g. "AES256".

* `migrate_from_storage.sse_kms_key_id` *Optional.* The ID of the AWS KMS master encryption key used for the object.

* `migrate_from_storage.endpoint`: *Optional.* The endpoint for an s3-compatible blobstore (e.g. Ceph).

  > **Note:** By default, the resource will use S3 signing version v2 if an endpoint is specified as many non-S3 blobstores do not support v4.
Opt into v4 signing by setting `migrate_from_storage.use_signing_v4: true`.

#### Migration Example

```yaml
resources:
  - name: terraform
    type: terraform
    source:
      backend_type: s3
      backend_config:
        bucket: mybucket
        key: mydir/terraform.tfstate
        region: us-east-1
        access_key: {{storage_access_key}}
        secret_key: {{storage_secret_key}}
      migrate_from_storage:
        bucket: mybucket
        bucket_path: mydir/
        region: us-east-1
        access_key_id: {{storage_access_key}}
        secret_access_key: {{storage_secret_key}}
      vars:
        tag_name: concourse
      env:
        AWS_ACCESS_KEY_ID: {{environment_access_key}}
        AWS_SECRET_ACCESS_KEY: {{environment_secret_key}}
```<|MERGE_RESOLUTION|>--- conflicted
+++ resolved
@@ -139,23 +139,12 @@
 * `env`: *Optional.* A key-value collection of environment variables to pass to Terraform. See description under `source.env`.
 
 * `private_key`: *Optional.* An SSH key used to fetch modules, e.g. [private GitHub repos](https://www.terraform.io/docs/modules/sources.html#private-github-repos).
-<<<<<<< HEAD
-=======
-
-* `plan_only`: *Optional. Default `false`* This boolean will allow terraform to create a plan file and store it on S3. **Warning:** Plan files contain unencrypted credentials like AWS Secret Keys, only store these files in a private bucket.
-
-* `plan_run`: *Optional. Default `false`* This boolean will allow terraform to execute the plan file stored on S3, then delete it.
->>>>>>> 463cf2bf
 
 * `import_files`: *Optional.* A list of files containing existing resources to [import](https://www.terraform.io/docs/import/usage.html) into the state file. The files can be in YAML or JSON format, containing key-value pairs like `aws_instance.bar: i-abcd1234`.
 
 * `override_files`: *Optional.* A list of files to copy into the `terraform_source` directory. Override files must follow conventions outlined [here](https://www.terraform.io/docs/configuration/override.html) such as file names ending in `_override.tf`.
 
-<<<<<<< HEAD
 * `action`: *Optional.* When set to `destroy`, the resource will run `terraform destroy` against the given statefile.
-=======
-* `action`: *Optional.* Used to indicate a destructive `put`. The only recognized value is `destroy`, create / update are the implicit defaults.
->>>>>>> 463cf2bf
 
   > **Note:** You must also set `put.get_params.action` to `destroy` to ensure the task succeeds. This is a temporary workaround until Concourse adds support for `delete` as a first-class operation. See [this issue](https://github.com/concourse/concourse/issues/362) for more details.
 
